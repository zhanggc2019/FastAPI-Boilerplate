from asyncio import create_task
from collections.abc import AsyncGenerator
from contextlib import asynccontextmanager

from asgi_correlation_id import CorrelationIdMiddleware
from fastapi import FastAPI, Request
<<<<<<< HEAD
from fastapi.exceptions import RequestValidationError
=======
>>>>>>> 2e282de8
from fastapi.responses import JSONResponse
from fastapi_limiter import FastAPILimiter
from fastapi_pagination import add_pagination
from starlette.middleware.cors import CORSMiddleware
from starlette.staticfiles import StaticFiles
<<<<<<< HEAD

=======
from starlette_context.middleware import ContextMiddleware
from starlette_context import plugins
>>>>>>> 2e282de8
from core.config import config as settings
from core.database.redis import redis_client
from core.database.session import create_tables
from core.exceptions import CustomException
from core.fastapi.middlewares import (
    AuthBackend,
    AuthenticationMiddleware,
    ResponseLoggerMiddleware,
    SQLAlchemyMiddleware,
)
from core.fastapi.middlewares.opera_log_middleware import OperaLogMiddleware
<<<<<<< HEAD
=======
from core.fastapi.middlewares.access_middleware import AccessMiddleware
>>>>>>> 2e282de8
from core.log import logger, set_custom_logfile, setup_logging
from core.utils.health_check import ensure_unique_route_names, http_limit_callback


@asynccontextmanager
async def register_init(app: FastAPI) -> AsyncGenerator[None, None]:
    """
    启动初始化

    :param app: FastAPI 应用实例
    :return:
    """
    # 创建数据库表
    try:
        await create_tables()
        print("数据库表创建成功")
    except Exception as e:
        print(f"创建数据库表时出错: {e}")

    # 初始化 redis
    await redis_client.open()

    # 初始化 limiter（暂时禁用）
    try:
        await FastAPILimiter.init(
            redis=redis_client,
            prefix=settings.REQUEST_LIMITER_REDIS_PREFIX,
            http_callback=http_limit_callback,
        )
        print("FastAPI Limiter 初始化成功")
    except Exception as e:
        print(f"FastAPI Limiter 初始化失败: {e}")

    # 创建操作日志任务
    create_task(OperaLogMiddleware.consumer())

    yield

    # 关闭 redis 连接
    await redis_client.aclose()


def init_listeners(app_: FastAPI) -> None:
    @app_.exception_handler(CustomException)
    async def custom_exception_handler(request: Request, exc: CustomException):
        logger.error(f"自定义异常: {exc.message}")
        return JSONResponse(
            status_code=exc.code,
            content={"error_code": exc.error_code, "message": exc.message},
        )

    @app_.exception_handler(Exception)
    async def unhandled_exception_handler(request: Request, exc: Exception):
        # 记录未处理异常的完整堆栈
        logger.opt(exception=exc).error("未处理异常")
        return JSONResponse(
            status_code=500,
            content={"message": "Internal Server Error"},
        )


def on_auth_error(request: Request, exc: Exception):
    """
    认证错误处理函数

    :param request: FastAPI 请求对象
    :param exc: 异常对象
    :return: JSON响应
    """
    status_code, error_code, message = 401, None, str(exc)
    if isinstance(exc, CustomException):
        status_code = int(exc.code)
        error_code = exc.error_code
        message = exc.message

    return JSONResponse(
        status_code=status_code,
        content={"error_code": error_code, "message": message},
    )


def register_app() -> FastAPI:
    """注册 FastAPI 应用"""

    app = FastAPI(
        title=settings.FASTAPI_TITLE,
        version=settings.RELEASE_VERSION,
        description=settings.FASTAPI_DESCRIPTION,
        docs_url=settings.FASTAPI_DOCS_URL,
        redoc_url=settings.FASTAPI_REDOC_URL,
        openapi_url=settings.FASTAPI_OPENAPI_URL,
        lifespan=register_init,
    )

    # 注册组件
    register_logger()
    register_static_file(app)
    register_middleware(app)
    register_router(app)
    init_listeners(app)
    register_page(app)

    return app


def register_logger() -> None:
    """注册日志"""
    setup_logging()
    set_custom_logfile()


def register_static_file(app: FastAPI) -> None:
    """
    注册静态资源服务

    :param app: FastAPI 应用实例
    :return:
    """
    # 固有静态资源
    if settings.FASTAPI_STATIC_FILES:
        if not settings.STATIC_DIR.exists():  # noqa
            settings.STATIC_DIR.mkdir(parents=True, exist_ok=True)
        app.mount("/static", StaticFiles(directory=settings.STATIC_DIR), name="static")


def register_middleware(app: FastAPI) -> None:
    """
    注册中间件（执行顺序从下往上）

    中间件执行顺序（从外到内）：
    1. CorrelationIdMiddleware - 最外层，为每个请求生成追踪ID
    2. CORSMiddleware - 处理跨域请求，应该在最外层
    3. ResponseLoggerMiddleware - 记录响应日志
    4. AccessMiddleware - 访问日志，记录所有访问尝试（包括未认证的请求）
    5. OperaLogMiddleware - 操作日志，在认证之后记录用户操作
    6. AuthenticationMiddleware - JWT认证
    7. SQLAlchemyMiddleware - 数据库会话管理，最内层

    :param app: FastAPI 应用实例
    :return:
    """
<<<<<<< HEAD
    # 1. 数据库会话中间件 - 最内层，确保每个请求都有独立的数据库会话
    app.add_middleware(SQLAlchemyMiddleware)

    # 2. JWT认证中间件 - 在数据库会话之后，因为认证可能需要查询数据库
=======
    # Context middleware - 必须在最前面，确保其他中间件可以访问上下文
    app.add_middleware(ContextMiddleware, plugins=[
        plugins.CorrelationIdPlugin(),
        plugins.RequestIdPlugin(),
        plugins.ForwardedForPlugin(),
        plugins.UserAgentPlugin(),
    ],
    default_error_response=JSONResponse(
            content={'code': 400, 'msg': 'BAD_REQUEST', 'data': None},
            status_code=400,
        ),
    )

    # Trace ID
    app.add_middleware(CorrelationIdMiddleware, validator=False)

    if settings.MIDDLEWARE_CORS:
        (
            app.add_middleware(
                CORSMiddleware,
                allow_origins=["*"],
                allow_credentials=True,
                allow_methods=["*"],
                allow_headers=["*"],
            ),
        )

    # Response logger
    app.add_middleware(ResponseLoggerMiddleware)

    # Access log - temporarily disabled
    # app.add_middleware(AccessMiddleware)  # Disabled as it causes issues with /docs

    # Database
    app.add_middleware(SQLAlchemyMiddleware)

    # JWT auth
>>>>>>> 2e282de8
    app.add_middleware(
        AuthenticationMiddleware,
        backend=AuthBackend(),
        on_error=on_auth_error,
    )
<<<<<<< HEAD

    # 3. 操作日志中间件 - 在认证之后，因为需要获取用户信息记录操作日志
    app.add_middleware(OperaLogMiddleware)

    # 4. 访问日志中间件 - 在认证之前，记录所有访问尝试（包括未认证的请求）
    # 这样可以追踪所有访问行为，包括失败的认证尝试
    app.add_middleware(AccessMiddleware)

    # 5. 响应日志中间件 - 记录响应信息
    app.add_middleware(ResponseLoggerMiddleware)

    # 6. CORS中间件 - 应该在外层，处理跨域请求
    if settings.MIDDLEWARE_CORS:
        app.add_middleware(
            CORSMiddleware,
            allow_origins=["*"],
            allow_credentials=True,
            allow_methods=["*"],
            allow_headers=["*"],
        )

    # 7. 追踪ID中间件 - 最外层，为每个请求生成唯一的追踪ID
    app.add_middleware(CorrelationIdMiddleware, validator=False)
=======
    # TODO: Opera log middleware temporarily disabled due to user access issues
    # app.add_middleware(OperaLogMiddleware)
>>>>>>> 2e282de8


def register_router(app: FastAPI) -> None:
    """
    注册路由

    :param app: FastAPI 应用实例
    :return:
    """
    from api import router

    app.include_router(router)
    # Extra
    ensure_unique_route_names(app)


def register_page(app: FastAPI) -> None:
    """
    注册分页查询功能

    :param app: FastAPI 应用实例
    :return:
    """
    add_pagination(app)<|MERGE_RESOLUTION|>--- conflicted
+++ resolved
@@ -4,21 +4,13 @@
 
 from asgi_correlation_id import CorrelationIdMiddleware
 from fastapi import FastAPI, Request
-<<<<<<< HEAD
 from fastapi.exceptions import RequestValidationError
-=======
->>>>>>> 2e282de8
 from fastapi.responses import JSONResponse
 from fastapi_limiter import FastAPILimiter
 from fastapi_pagination import add_pagination
 from starlette.middleware.cors import CORSMiddleware
 from starlette.staticfiles import StaticFiles
-<<<<<<< HEAD
-
-=======
-from starlette_context.middleware import ContextMiddleware
-from starlette_context import plugins
->>>>>>> 2e282de8
+
 from core.config import config as settings
 from core.database.redis import redis_client
 from core.database.session import create_tables
@@ -30,10 +22,6 @@
     SQLAlchemyMiddleware,
 )
 from core.fastapi.middlewares.opera_log_middleware import OperaLogMiddleware
-<<<<<<< HEAD
-=======
-from core.fastapi.middlewares.access_middleware import AccessMiddleware
->>>>>>> 2e282de8
 from core.log import logger, set_custom_logfile, setup_logging
 from core.utils.health_check import ensure_unique_route_names, http_limit_callback
 
@@ -175,56 +163,15 @@
     :param app: FastAPI 应用实例
     :return:
     """
-<<<<<<< HEAD
     # 1. 数据库会话中间件 - 最内层，确保每个请求都有独立的数据库会话
     app.add_middleware(SQLAlchemyMiddleware)
 
     # 2. JWT认证中间件 - 在数据库会话之后，因为认证可能需要查询数据库
-=======
-    # Context middleware - 必须在最前面，确保其他中间件可以访问上下文
-    app.add_middleware(ContextMiddleware, plugins=[
-        plugins.CorrelationIdPlugin(),
-        plugins.RequestIdPlugin(),
-        plugins.ForwardedForPlugin(),
-        plugins.UserAgentPlugin(),
-    ],
-    default_error_response=JSONResponse(
-            content={'code': 400, 'msg': 'BAD_REQUEST', 'data': None},
-            status_code=400,
-        ),
-    )
-
-    # Trace ID
-    app.add_middleware(CorrelationIdMiddleware, validator=False)
-
-    if settings.MIDDLEWARE_CORS:
-        (
-            app.add_middleware(
-                CORSMiddleware,
-                allow_origins=["*"],
-                allow_credentials=True,
-                allow_methods=["*"],
-                allow_headers=["*"],
-            ),
-        )
-
-    # Response logger
-    app.add_middleware(ResponseLoggerMiddleware)
-
-    # Access log - temporarily disabled
-    # app.add_middleware(AccessMiddleware)  # Disabled as it causes issues with /docs
-
-    # Database
-    app.add_middleware(SQLAlchemyMiddleware)
-
-    # JWT auth
->>>>>>> 2e282de8
     app.add_middleware(
         AuthenticationMiddleware,
         backend=AuthBackend(),
         on_error=on_auth_error,
     )
-<<<<<<< HEAD
 
     # 3. 操作日志中间件 - 在认证之后，因为需要获取用户信息记录操作日志
     app.add_middleware(OperaLogMiddleware)
@@ -248,10 +195,6 @@
 
     # 7. 追踪ID中间件 - 最外层，为每个请求生成唯一的追踪ID
     app.add_middleware(CorrelationIdMiddleware, validator=False)
-=======
-    # TODO: Opera log middleware temporarily disabled due to user access issues
-    # app.add_middleware(OperaLogMiddleware)
->>>>>>> 2e282de8
 
 
 def register_router(app: FastAPI) -> None:
